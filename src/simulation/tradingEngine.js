import { EventEmitter } from 'events';
import { NewListingScalperStrategy } from './strategies/newListingScalper.js';
import { TrailingStopLoss } from './strategies/trailingStopLoss.js';
import { validateTrade, validateOrderBook, validateMarketData } from '../utils/validators.js';
import { calculateProfitLoss, calculateCommission } from '../utils/calculations.js';
import logger from '../utils/logger.js';

export class TradingEngine extends EventEmitter {
  constructor(config, apiClient) {
    super();
    this.config = config;
    this.apiClient = apiClient;
    this.activeTrades = new Map();
    this.tradeHistory = [];
    this.balance = {
      usdt: parseFloat(process.env.INITIAL_BALANCE_USDT) || 10000,
      locked: 0
    };
    
    // Ініціалізація стратегій
    this.strategy = new NewListingScalperStrategy(config);
    this.trailingStopLoss = new TrailingStopLoss(config);
    
    // Стан системи
    this.isRunning = false;
    this.stats = {
      totalTrades: 0,
      profitableTrades: 0,
      losingTrades: 0,
      totalProfit: 0,
      totalLoss: 0,
      maxDrawdown: 0,
      currentDrawdown: 0,
      peakBalance: this.balance.usdt
    };
    
    this.setupEventHandlers();
  }

  /**
   * Налаштування обробників подій
   */
  setupEventHandlers() {
    this.on('trade_opened', this.handleTradeOpened.bind(this));
    this.on('trade_closed', this.handleTradeClosed.bind(this));
    this.on('error', this.handleError.bind(this));
    this.on('balance_updated', this.handleBalanceUpdated.bind(this));
  }

  /**
   * Запуск торгового движка
   */
  async start() {
    if (this.isRunning) {
      logger.warn('Trading engine is already running');
      return;
    }

    logger.info('Starting trading engine...');
    this.isRunning = true;
    
    try {
      // Перевірка підключення до API
      await this.validateConnection();
      
      // Завантаження поточного балансу
      await this.loadBalance();
      
      // Відновлення активних угод
      await this.restoreActiveTrades();
      
      logger.info('Trading engine started successfully');
      this.emit('engine_started');
      
    } catch (error) {
      logger.error(`Failed to start trading engine: ${error.message}`);
      this.isRunning = false;
      throw error;
    }
  }

  /**
   * Зупинка торгового движка
   */
  async stop() {
    if (!this.isRunning) {
      logger.warn('Trading engine is not running');
      return;
    }

    logger.info('Stopping trading engine...');
    this.isRunning = false;
    
    try {
      // Закриваємо всі активні угоди
      await this.closeAllTrades('engine_stopped');
      
      logger.info('Trading engine stopped successfully');
      this.emit('engine_stopped');
      
    } catch (error) {
      logger.error(`Error stopping trading engine: ${error.message}`);
    }
  }

  /**
   * Обробка нового лістингу
   */
  async processNewListing(marketData) {
    if (!this.isRunning) {
      return { processed: false, reason: 'engine_not_running' };
    }

    try {
      // Валідація ринкових даних
      const validation = validateMarketData(marketData);
      if (!validation.isValid) {
        return { processed: false, reason: 'invalid_market_data', errors: validation.errors };
      }

      const { symbol } = marketData;
      
      // Перевірка чи вже торгуємо цим символом
      if (this.activeTrades.has(symbol)) {
        return { processed: false, reason: 'already_trading' };
      }

      // Перевірка умов входу
      const entryConditions = await this.strategy.checkEntryConditions(marketData);
      
      if (!entryConditions.shouldEnter) {
        logger.debug(`Entry conditions not met for ${symbol}: ${entryConditions.reason}`);
        return { processed: false, reason: entryConditions.reason, details: entryConditions };
      }

      // Перевірка балансу
      if (!this.hasEnoughBalance()) {
        return { processed: false, reason: 'insufficient_balance' };
      }

      // Виконання покупки
      const buyResult = await this.executeBuy(marketData);
      
      if (buyResult.success) {
        logger.info(`Successfully opened trade for ${symbol}`);
        return { processed: true, trade: buyResult.trade };
      } else {
        logger.error(`Failed to open trade for ${symbol}: ${buyResult.error}`);
        return { processed: false, reason: 'execution_failed', error: buyResult.error };
      }

    } catch (error) {
      logger.error(`Error processing new listing ${marketData.symbol}: ${error.message}`);
      this.emit('error', error);
      return { processed: false, reason: 'processing_error', error: error.message };
    }
  }

  /**
   * Виконання покупки
   */
  async executeBuy(marketData) {
    const { symbol, ticker, orderBook } = marketData;
    
    try {
      // Валідація orderBook
      const orderBookValidation = validateOrderBook(orderBook);
      if (!orderBookValidation.isValid) {
        throw new Error(`Invalid order book: ${orderBookValidation.errors.join(', ')}`);
      }

      const currentPrice = parseFloat(ticker.price);
      const quantity = this.config.buyAmountUsdt / currentPrice;
      
      // Створення ордеру
      const order = await this.createOrder({
        symbol,
        side: 'BUY',
        type: 'MARKET',
        quantity: quantity.toFixed(8),
        timestamp: Date.now()
      });

      if (order.success) {
        // Створення торгової позиції
        const entryCommission = calculateCommission(
          this.config.buyAmountUsdt,
          this.config.binanceFeePercent
        );

        const trade = this.createTrade({
          symbol,
          entryPrice: currentPrice,
          quantity,
          entryTime: Date.now(),
          orderId: order.orderId,
<<<<<<< HEAD
          commission: calculateCommission(this.config.buyAmountUsdt, this.config.binanceFeePercent * 100)
=======
          commission: entryCommission
>>>>>>> 9ce77b9c
        });

        // Додавання в активні угоди
        this.activeTrades.set(symbol, trade);
        
        // Оновлення балансу (вартість покупки + комісія)
        this.updateBalance(-(this.config.buyAmountUsdt + entryCommission));
        
        this.emit('trade_opened', trade);
        
        return { success: true, trade };
      } else {
        throw new Error(order.error);
      }

    } catch (error) {
      logger.error(`Error executing buy for ${symbol}: ${error.message}`);
      return { success: false, error: error.message };
    }
  }

  /**
   * Створення ордеру
   */
  async createOrder(orderParams) {
    try {
      // Валідація ордеру
      const validation = validateTrade(orderParams);
      if (!validation.isValid) {
        throw new Error(`Invalid order: ${validation.errors.join(', ')}`);
      }

      // В режимі симуляції просто повертаємо успішний результат
      if (this.config.simulationMode) {
        return {
          success: true,
          orderId: `SIM_${Date.now()}`,
          price: orderParams.price || 0,
          quantity: orderParams.quantity
        };
      }

      // Реальне виконання через API
      const result = await this.apiClient.order(orderParams);
      
      return {
        success: true,
        orderId: result.orderId,
        price: result.fills[0]?.price || result.price,
        quantity: result.executedQty
      };

    } catch (error) {
      logger.error(`Order creation failed: ${error.message}`);
      return { success: false, error: error.message };
    }
  }

  /**
   * Створення торгової позиції
   */
  createTrade(params) {
    const exitConditions = this.strategy.getExitConditions(params.entryPrice, this.config);
    
    return {
      id: `TRADE_${Date.now()}`,
      symbol: params.symbol,
      entryPrice: params.entryPrice,
      quantity: params.quantity,
      entryTime: params.entryTime,
      orderId: params.orderId,
      commission: params.commission,
      status: 'ACTIVE',
      exitConditions,
      maxPrice: params.entryPrice,
      minPrice: params.entryPrice,
      trailingStopPrice: null,
      trailingStopActivated: false
    };
  }

  /**
   * Оновлення активних угод
   */
  async updateActiveTrades(priceUpdates) {
    if (this.activeTrades.size === 0) return;

    for (const [symbol, trade] of this.activeTrades) {
      const priceData = priceUpdates[symbol];
      if (!priceData) continue;

      try {
        await this.updateTrade(trade, priceData);
      } catch (error) {
        logger.error(`Error updating trade for ${symbol}: ${error.message}`);
      }
    }
  }

  /**
   * Оновлення конкретної угоди
   */
  async updateTrade(trade, priceData) {
    const currentPrice = parseFloat(priceData.price);
    
    // Оновлення мін/макс цін
    trade.maxPrice = Math.max(trade.maxPrice, currentPrice);
    trade.minPrice = Math.min(trade.minPrice, currentPrice);

    // Перевірка trailing stop
    if (trade.exitConditions.trailingStopEnabled) {
      const trailingResult = this.trailingStopLoss.update(trade, currentPrice);
      
      if (trailingResult.shouldExit) {
        await this.closeTrade(trade, 'trailing_stop', currentPrice);
        return;
      }
    }

    // Перевірка take profit
    if (currentPrice >= trade.exitConditions.takeProfitPrice) {
      await this.closeTrade(trade, 'take_profit', currentPrice);
      return;
    }

    // Перевірка stop loss
    if (currentPrice <= trade.exitConditions.stopLossPrice) {
      await this.closeTrade(trade, 'stop_loss', currentPrice);
      return;
    }

    // Перевірка таймауту (якщо налаштовано)
    if (this.config.maxTradeTimeMinutes) {
      const tradeAge = (Date.now() - trade.entryTime) / (1000 * 60);
      if (tradeAge > this.config.maxTradeTimeMinutes) {
        await this.closeTrade(trade, 'timeout', currentPrice);
        return;
      }
    }
  }

  /**
   * Закриття угоди
   */
  async closeTrade(trade, reason, exitPrice) {
    try {
      // Виконання ордеру на продаж
      const sellResult = await this.createOrder({
        symbol: trade.symbol,
        side: 'SELL',
        type: 'MARKET',
        quantity: trade.quantity.toFixed(8)
      });

      if (sellResult.success) {
        // Розрахунок прибутку/збитку
        const exitCommission = calculateCommission(
          exitPrice * trade.quantity,
          this.config.binanceFeePercent * 100
        );
        
        const profitLoss = calculateProfitLoss({
          entryPrice: trade.entryPrice,
          exitPrice,
          quantity: trade.quantity,
          entryCommission: trade.commission,
          exitCommission
        });

        // Оновлення угоди
        trade.exitPrice = exitPrice;
        trade.exitTime = Date.now();
        trade.exitReason = reason;
        trade.profitLossUsdt = profitLoss.usdt;
        trade.profitLossPercent = profitLoss.percent;
        trade.exitCommission = exitCommission;
        trade.status = 'CLOSED';

        // Видалення з активних угод
        this.activeTrades.delete(trade.symbol);
        
        // Додавання в історію
        this.tradeHistory.push(trade);
        
        // Оновлення балансу
        const totalReturn = (exitPrice * trade.quantity) - exitCommission;
        this.updateBalance(totalReturn);
        
        // Оновлення статистики
        this.updateStats(trade);
        
        this.emit('trade_closed', trade);
        
        logger.info(`Trade closed: ${trade.symbol} - ${reason} - P&L: ${profitLoss.usdt.toFixed(2)} USDT (${profitLoss.percent.toFixed(2)}%)`);

      } else {
        logger.error(`Failed to close trade for ${trade.symbol}: ${sellResult.error}`);
      }

    } catch (error) {
      logger.error(`Error closing trade for ${trade.symbol}: ${error.message}`);
      this.emit('error', error);
    }
  }

  /**
   * Закриття всіх активних угод
   */
  async closeAllTrades(reason = 'manual_close') {
    const trades = Array.from(this.activeTrades.values());
    
    for (const trade of trades) {
      // В режимі симуляції використовуємо останню ціну
      const currentPrice = trade.maxPrice; // Спрощено
      await this.closeTrade(trade, reason, currentPrice);
    }
  }

  /**
   * Перевірка достатності балансу
   */
  hasEnoughBalance() {
    const availableBalance = this.balance.usdt - this.balance.locked;
    return availableBalance >= this.config.buyAmountUsdt;
  }

  /**
   * Оновлення балансу
   */
  updateBalance(amount) {
    this.balance.usdt += amount;
    
    // Оновлення піку та просадки
    if (this.balance.usdt > this.stats.peakBalance) {
      this.stats.peakBalance = this.balance.usdt;
      this.stats.currentDrawdown = 0;
    } else {
      this.stats.currentDrawdown = ((this.stats.peakBalance - this.balance.usdt) / this.stats.peakBalance) * 100;
      this.stats.maxDrawdown = Math.max(this.stats.maxDrawdown, this.stats.currentDrawdown);
    }
    
    this.emit('balance_updated', this.balance);
  }

  /**
   * Оновлення статистики
   */
  updateStats(trade) {
    this.stats.totalTrades++;
    
    if (trade.profitLossUsdt > 0) {
      this.stats.profitableTrades++;
      this.stats.totalProfit += trade.profitLossUsdt;
    } else {
      this.stats.losingTrades++;
      this.stats.totalLoss += Math.abs(trade.profitLossUsdt);
    }
  }

  /**
   * Валідація підключення
   */
  async validateConnection() {
    if (this.config.simulationMode) {
      logger.info('Running in simulation mode - API connection validation skipped');
      return;
    }

    try {
      await this.apiClient.ping();
      logger.info('API connection validated successfully');
    } catch (error) {
      throw new Error(`API connection failed: ${error.message}`);
    }
  }

  /**
   * Завантаження балансу
   */
  async loadBalance() {
    if (this.config.simulationMode) {
      logger.info(`Starting with simulated balance: ${this.balance.usdt} USDT`);
      return;
    }

    try {
      const account = await this.apiClient.balance();
      const usdtBalance = account.balances.find(b => b.asset === 'USDT');
      
      if (usdtBalance) {
        this.balance.usdt = parseFloat(usdtBalance.free);
        this.balance.locked = parseFloat(usdtBalance.locked);
        this.stats.peakBalance = this.balance.usdt;
        
        logger.info(`Loaded balance: ${this.balance.usdt} USDT`);
      }
    } catch (error) {
      throw new Error(`Failed to load balance: ${error.message}`);
    }
  }

  /**
   * Відновлення активних угод
   */
  async restoreActiveTrades() {
    // В реальній реалізації тут можна завантажувати угоди з БД
    logger.info('No active trades to restore');
  }

  /**
   * Обробники подій
   */
  handleTradeOpened(trade) {
    logger.info(`Trade opened: ${trade.symbol} at ${trade.entryPrice} USDT`);
  }

  handleTradeClosed(trade) {
    logger.info(`Trade closed: ${trade.symbol} - ${trade.exitReason}`);
  }

  handleError(error) {
    logger.error(`Trading engine error: ${error.message}`);
  }

  handleBalanceUpdated(balance) {
    logger.debug(`Balance updated: ${balance.usdt.toFixed(2)} USDT`);
  }

  /**
   * Отримання статистики
   */
  getStats() {
    const winRate = this.stats.totalTrades > 0 
      ? (this.stats.profitableTrades / this.stats.totalTrades) * 100 
      : 0;

    const netProfit = this.stats.totalProfit - this.stats.totalLoss;
    const roi = ((this.balance.usdt - (parseFloat(process.env.INITIAL_BALANCE_USDT) || 10000)) / (parseFloat(process.env.INITIAL_BALANCE_USDT) || 10000)) * 100;

    return {
      ...this.stats,
      winRate: winRate.toFixed(2),
      netProfit: netProfit.toFixed(2),
      roi: roi.toFixed(2),
      currentBalance: this.balance.usdt.toFixed(2),
      activeTrades: this.activeTrades.size,
      tradeHistory: this.tradeHistory.length
    };
  }

  /**
   * Отримання активних угод
   */
  getActiveTrades() {
    return Array.from(this.activeTrades.values());
  }

  /**
   * Отримання історії угод
   */
  getTradeHistory() {
    return this.tradeHistory;
  }
}<|MERGE_RESOLUTION|>--- conflicted
+++ resolved
@@ -194,11 +194,7 @@
           quantity,
           entryTime: Date.now(),
           orderId: order.orderId,
-<<<<<<< HEAD
           commission: calculateCommission(this.config.buyAmountUsdt, this.config.binanceFeePercent * 100)
-=======
-          commission: entryCommission
->>>>>>> 9ce77b9c
         });
 
         // Додавання в активні угоди
